import numpy as np
import matplotlib.pyplot as plt
from tqdm import tqdm
from numba import jit


__all__ = ['solve_diffusion_with_comparison', 'find_optimal_omega', 
           'create_rectangle_mask', 'create_circle_mask']

@jit(nopython=True)
def core_jacobi(c, c_new, c_init, objects_masks=None):
    """Core Jacobi iteration calculations with mask handling"""
    # Interior points
    for i in range(1, c.shape[0]-1):
        for j in range(1, c.shape[1]-1):
            # Skip calculation if point is in any mask
            skip = False
            if objects_masks:
                for mask in objects_masks:
                    if not mask[i,j]:
                        c_new[i,j] = 0
                        skip = True
                        break
            if skip:
                continue
            
            c_new[i,j] = 0.25 * (c[i+1,j] + c[i-1,j] + c[i,j+1] + c[i,j-1])
    
    # Periodic boundary condition along y-axis
    for i in range(1, c.shape[0]-1):
        skip = False
        if objects_masks:
            for mask in objects_masks:
                if not mask[i,0]:
                    c_new[i,0] = 0
                    skip = True
                    break
        if not skip:
            c_new[i,0] = 0.25 * (c[i+1,0] + c[i-1,0] + c[i,1] + c[i,-1])
            
        skip = False
        if objects_masks:
            for mask in objects_masks:
                if not mask[i,-1]:
                    c_new[i,-1] = 0
                    skip = True
                    break
        if not skip:
            c_new[i,-1] = 0.25 * (c[i+1,-1] + c[i-1,-1] + c[i,0] + c[i,-2])
    
    # Apply initial conditions as minimum values
    for i in range(c.shape[0]):
        for j in range(c.shape[1]):
            if c_init[i,j] > c_new[i,j]:
                c_new[i,j] = c_init[i,j]

@jit(nopython=True)
def core_gauss_seidel(c, c_init, objects_masks=None):
    """Core Gauss-Seidel iteration calculations with mask handling"""
    # Interior points
    for i in range(1, c.shape[0]-1):
        for j in range(1, c.shape[1]-1):
            # Skip calculation if point is in any mask
            skip = False
            if objects_masks:
                for mask in objects_masks:
                    if not mask[i,j]:
                        c[i,j] = 0
                        skip = True
                        break
            if skip:
                continue
                
            c[i,j] = 0.25 * (c[i+1,j] + c[i-1,j] + c[i,j+1] + c[i,j-1])
    
    # Periodic boundary condition along y-axis
    for i in range(1, c.shape[0]-1):
        skip = False
        if objects_masks:
            for mask in objects_masks:
                if not mask[i,0]:
                    c[i,0] = 0
                    skip = True
                    break
        if not skip:
            c[i,0] = 0.25 * (c[i+1,0] + c[i-1,0] + c[i,1] + c[i,-1])
            
        skip = False
        if objects_masks:
            for mask in objects_masks:
                if not mask[i,-1]:
                    c[i,-1] = 0
                    skip = True
                    break
        if not skip:
            c[i,-1] = 0.25 * (c[i+1,-1] + c[i-1,-1] + c[i,0] + c[i,-2])
    
    # Apply initial conditions as minimum values
    for i in range(c.shape[0]):
        for j in range(c.shape[1]):
            if c_init[i,j] > c[i,j]:
                c[i,j] = c_init[i,j]

@jit(nopython=True)
def core_sor(c, c_init, omega, objects_masks=None):
    """Core SOR iteration calculations with mask handling"""
    # Interior points
    for i in range(1, c.shape[0]-1):
        for j in range(1, c.shape[1]-1):
            # Skip calculation if point is in any mask
            skip = False
            if objects_masks:
                for mask in objects_masks:
                    if not mask[i,j]:
                        c[i,j] = 0
                        skip = True
                        break
            if skip:
                continue
                
            c[i,j] = (1 - omega) * c[i,j] + 0.25 * omega * (
                c[i+1,j] + c[i-1,j] + c[i,j+1] + c[i,j-1]
            )
    
    # Periodic boundary condition along y-axis
    for i in range(1, c.shape[0]-1):
        skip = False
        if objects_masks:
            for mask in objects_masks:
                if not mask[i,0]:
                    c[i,0] = 0
                    skip = True
                    break
        if not skip:
            c[i,0] = (1 - omega) * c[i,0] + 0.25 * omega * (
                c[i+1,0] + c[i-1,0] + c[i,1] + c[i,-1]
            )
            
        skip = False
        if objects_masks:
            for mask in objects_masks:
                if not mask[i,-1]:
                    c[i,-1] = 0
                    skip = True
                    break
        if not skip:
            c[i,-1] = (1 - omega) * c[i,-1] + 0.25 * omega * (
                c[i+1,-1] + c[i-1,-1] + c[i,0] + c[i,-2]
            )
    
    # Apply initial conditions as minimum values
    for i in range(c.shape[0]):
        for j in range(c.shape[1]):
            if c_init[i,j] > c[i,j]:
                c[i,j] = c_init[i,j]

def solve_diffusion(grid_size=(100, 100), method='jacobi', omega=1.0, tol=1e-6, max_iter=100000, objects_masks=None):
    """Solve diffusion equation using specified method"""
    # Initialize arrays
    objects_masks = objects_masks or [np.ones(grid_size, dtype=np.bool_)]
    c = np.zeros(grid_size)
    c_new = np.zeros(grid_size)
    
    # Set initial boundary conditions
    c[0, :] = 1.0  # top boundary

    c[-1, :] = 0.0 # bottom boundary
    c_init = c.copy()
    
    errors = []
    
    # Main iteration loop
    for iteration in range(max_iter):
        if method == 'jacobi':
            core_jacobi(c, c_new, c_init, objects_masks)
            error = np.linalg.norm(c_new - c)
            c, c_new = c_new.copy(), c
        elif method == 'gauss-seidel':
            c_old = c.copy()
            core_gauss_seidel(c, c_init, objects_masks)
            error = np.linalg.norm(c - c_old)
        else:  # SOR
            c_old = c.copy()
            core_sor(c, c_init, omega, objects_masks)
            error = np.linalg.norm(c - c_old)
        
        # Apply object masks if provided
        # for object_mask in objects_masks:
        #     for i in range(c.shape[0]):
        #         for j in range(c.shape[1]):
        #             if not object_mask[i, j]:
        #                 c[i, j] = 0  # Sink has zero concentration

        errors.append(error)
        
        if error < tol:
            return c, np.array(errors), iteration + 1
    
    print("Warning: Maximum iterations reached without convergence")
    return c, np.array(errors), max_iter

def solve_diffusion_with_comparison(grid_size=(50, 50), tol=1e-6, max_iter=100000, objects_masks=[]):
    # Define methods
    methods = [
        {'name': 'Jacobi', 'method': 'jacobi', 'omega': 1.0, 'color': 'blue', 'linestyle': '-'},
        {'name': 'Gauss-Seidel', 'method': 'gauss-seidel', 'omega': 1.0, 'color': 'green', 'linestyle': '-'},
    ]

    objects_added = "_objects" if objects_masks else ""
    objects_title = " with Objects" if objects_masks else ""
    
    # Add SOR with different omega values
    for i, omega in enumerate(np.linspace(1.7, 1.98, 4)):
        methods.append({
            'name': f'SOR (ω={omega:.2f})',
            'method': 'sor',
            'omega': omega,
            'color': plt.cm.Reds((i+1) / 5),
            'linestyle': '--'
        })
    
    # Run all methods
    all_results = []
    for config in tqdm(methods, desc="Running comparison..."):
        print(f"\nRunning {config['name']}...")
        solution, errors, iters = solve_diffusion(
            grid_size=grid_size,
            method=config['method'],
            omega=config['omega'],
            tol=tol,
            max_iter=max_iter,
            objects_masks=objects_masks
        )

        # fig, ax = plt.subplots(1, 1)
        # im = ax.imshow(create_rectangle_mask(grid_size, (20, 1), (50, 50)), cmap='Reds', extent=[0, 1, 0, 1])
        # ax.set_xlabel('x')
        # ax.set_ylabel('y')
        # plt.colorbar(im, ax=ax)
        # plt.show()

        all_results.append({
            **config,
            'solution': solution,
            'errors': errors,
            'iterations': iters
        })
        print(f"Converged after {iters + 1} iterations")
    
    # Create comparison plot
    fig = plt.figure(figsize=(10, 6))
    plt.grid(True, which="both", ls="-", alpha=0.2)
    
    for result in all_results:
        plt.semilogy(
            result['errors'],
            color=result['color'],
            linestyle=result['linestyle'],
            label=f"{result['name']} ({result['iterations']} iter)"
        )
    
<<<<<<< HEAD
    plt.xlabel('Iteration', fontsize=14)
    plt.ylabel('Error (L2 norm)', fontsize=14)
    plt.title('Convergence Comparison of Different Methods with Objects', fontsize=14)
    plt.legend(bbox_to_anchor=(1.05, 1), loc='upper left', borderaxespad=0.)
    plt.tight_layout()
    plt.savefig('./images/convergence_comparison_objects.pdf')
=======
    plt.xlabel('Iteration', fontsize=12)
    plt.ylabel('Error (L2 norm)', fontsize=12)
    plt.title(f'Convergence Comparison of Different Methods{objects_title}', fontsize=14)
    plt.legend(bbox_to_anchor=(1.05, 1), loc='upper left', borderaxespad=0.)
    plt.tight_layout()
    plt.savefig(f'./Images/convergence_comparison{objects_added}.pdf')
>>>>>>> aee0fa55
    
    return all_results, fig

def find_optimal_omega(tol=1e-6, max_iter=100000):
    # Use a wider range of N values
    N_values = np.logspace(1, 2, 20, dtype=int)  # N from 10 to 100
    omega_values = np.linspace(1.5, 1.99, 50)  # More omega values for better resolution
    
    # Store optimal omega and its convergence iterations for each N
    optimal_results = []
    
    # For each grid size N
    for N in tqdm(N_values, desc="Finding optimal omega..."):
        print(f"\nTesting grid size N={N}")
        min_iterations = float('inf')
        best_omega = None
        
        # Test each omega value
        for omega in omega_values:
            _, errors, iterations = solve_diffusion(
                grid_size=(N, N),
                method='sor',
                omega=omega,
                tol=tol,
                max_iter=max_iter
            )
            
            # If this omega gives faster convergence, store it
            if iterations < min_iterations:
                min_iterations = iterations
                best_omega = omega
        
        optimal_results.append({
            'N': N,
            'omega': best_omega,
            'iterations': min_iterations
        })
        print(f"N={N}: Best omega={best_omega:.4f} with {min_iterations} iterations")
    
    # Create plot
    fig, ax = plt.subplots(1, 1, figsize=(10, 6))
    
    # Plot optimal omega vs N
    N_plot = [r['N'] for r in optimal_results]
    omega_plot = [r['omega'] for r in optimal_results]
    iterations_plot = [r['iterations'] for r in optimal_results]
    
    # Plot 1: Optimal omega vs N
    ax.plot(N_plot, omega_plot, 'o-')
    # Calculate theoretical optimal omega for comparison
    theoretical_omega = [2 / (1 + np.sin(np.pi/(N + 1))) for N in N_plot]
    ax.plot(N_plot, theoretical_omega, 'r--', label='Theoretical')
    
    ax.set_xlabel('Grid Size (N)', fontsize=14)
    ax.set_ylabel('Optimal ω', fontsize=14)
    ax.set_title('Optimal ω vs Grid Size', fontsize=14)
    ax.legend()
    ax.grid(True)
    
    # # Plot 2: Convergence iterations vs N
    # ax2.loglog(N_plot, iterations_plot, 'o-')
    # ax2.loglog(N_plot, (np.array(N_plot) + 1) / (2*np.pi) * 13.8, 'r--')
    # ax2.set_xlabel('Grid Size (N)', fontsize=12)
    # ax2.set_ylabel('Number of Iterations', fontsize=12)
    # ax2.set_title('Convergence Speed vs Grid Size', fontsize=14)
    # ax2.grid(True)
    
    plt.tight_layout()
    plt.savefig('./images/optimal_omega_vs_N.pdf')
    plt.show()
    
    # Print numerical results
    print("\nFinal Results:")
    print("N\tOptimal ω\tIterations")
    print("-" * 40)
    for result in optimal_results:
        print(f"{result['N']}\t{result['omega']:.4f}\t{result['iterations']}")
    
    return optimal_results, fig

def create_rectangle_mask(grid_size, object_size, start=None):
    """Creates a mask for the sink (zero concentration region)."""
    mask = np.ones(grid_size, dtype=np.bool_)
    if not start:
        start = (grid_size[0] // 2 - object_size[0] // 2, grid_size[1] // 2 - object_size[1] // 2)
    mask[start[0]:start[0]+object_size[0], start[1]:start[1]+object_size[1]] = False
    return mask

def create_circle_mask(grid_size, radius, center=None):
    """Creates a mask for the sink (zero concentration region)."""
    mask = np.ones(grid_size, dtype=np.bool_)
    center = center or (grid_size[0] // 2, grid_size[1] // 2)
    for x in range(grid_size[0]):
        for y in range(grid_size[1]):
            if (x - center[0])**2 + (y - center[1])**2 <= radius**2:
                mask[x, y] = False
    return mask

if __name__ == "__main__":
    plt.rcParams.update({'font.size': 14})

    # Run comparison
<<<<<<< HEAD
    results, fig = solve_diffusion_with_comparison()
    plt.tight_layout()
=======
    grid_size = (50, 50)
    results, fig = solve_diffusion_with_comparison(grid_size=grid_size)
    plt.show()

    results, fig = solve_diffusion_with_comparison(
        grid_size=grid_size,
        objects_masks=[
                create_rectangle_mask(grid_size, (10, 10), (10, 10)),
                # create_rectangle_mask(grid_size, (1, 20), (40, 40)),
                # create_rectangle_mask(grid_size, (20, 1), (20, 60)),
                create_circle_mask(grid_size, 5, (15, 35)),
                # create_rectangle_mask(grid_size, (20, 20), (65, 15))
                ]
    )
>>>>>>> aee0fa55
    plt.show()
    
    print(np.all(np.isclose(results[0]['solution'], results[1]['solution'], atol=1e-4) == True))
    print(np.all(np.isclose(results[0]['solution'], results[-1]['solution'], atol=1e-4) == True))
    # # Plot final solutions
    fig, axes = plt.subplots(3, 2, figsize=(12, 10))
    axes = axes.ravel()
    
    methods_to_show = ['Jacobi', 'Gauss-Seidel', 'SOR (ω=1.80)', 'SOR (ω=1.98)']
    
    for i, ax in enumerate(axes):
        result = results[i]
        im = ax.imshow(result['solution'], cmap='Reds', extent=[0, 1, 0, 1])
        ax.set_title(f"{result['method']}, ω = {result['omega']:.2f} ({result['iterations']} iterations)")
        ax.set_xlabel('x')
        ax.set_ylabel('y')
        plt.colorbar(im, ax=ax)
    
    plt.tight_layout()
    plt.show()

    # Plot a single solution
    plt.figure(figsize=(10, 6))
    plt.imshow(results[-1]['solution'], cmap='Reds', extent=[0, 1, 0, 1])
    plt.xlabel('x')
    plt.ylabel('y')
    plt.colorbar()
    plt.title('Equilibrium Solution with Objects')
    plt.tight_layout()
    plt.savefig('./images/final_solution_objects.pdf')
    plt.show()

    ###### J
    resuts, fig = find_optimal_omega()
    plt.tight_layout()
    plt.show()

<|MERGE_RESOLUTION|>--- conflicted
+++ resolved
@@ -259,21 +259,12 @@
             label=f"{result['name']} ({result['iterations']} iter)"
         )
     
-<<<<<<< HEAD
     plt.xlabel('Iteration', fontsize=14)
     plt.ylabel('Error (L2 norm)', fontsize=14)
-    plt.title('Convergence Comparison of Different Methods with Objects', fontsize=14)
-    plt.legend(bbox_to_anchor=(1.05, 1), loc='upper left', borderaxespad=0.)
-    plt.tight_layout()
-    plt.savefig('./images/convergence_comparison_objects.pdf')
-=======
-    plt.xlabel('Iteration', fontsize=12)
-    plt.ylabel('Error (L2 norm)', fontsize=12)
     plt.title(f'Convergence Comparison of Different Methods{objects_title}', fontsize=14)
     plt.legend(bbox_to_anchor=(1.05, 1), loc='upper left', borderaxespad=0.)
     plt.tight_layout()
     plt.savefig(f'./Images/convergence_comparison{objects_added}.pdf')
->>>>>>> aee0fa55
     
     return all_results, fig
 
@@ -376,10 +367,6 @@
     plt.rcParams.update({'font.size': 14})
 
     # Run comparison
-<<<<<<< HEAD
-    results, fig = solve_diffusion_with_comparison()
-    plt.tight_layout()
-=======
     grid_size = (50, 50)
     results, fig = solve_diffusion_with_comparison(grid_size=grid_size)
     plt.show()
@@ -394,7 +381,6 @@
                 # create_rectangle_mask(grid_size, (20, 20), (65, 15))
                 ]
     )
->>>>>>> aee0fa55
     plt.show()
     
     print(np.all(np.isclose(results[0]['solution'], results[1]['solution'], atol=1e-4) == True))
